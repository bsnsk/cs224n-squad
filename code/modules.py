--- conflicted
+++ resolved
@@ -263,7 +263,6 @@
             return (alpha, beta), output
 
 
-<<<<<<< HEAD
 class SelfAttn(object):
     """Module for self attention.
 
@@ -335,7 +334,8 @@
             output = tf.nn.dropout(output, self.keep_prob)
 
             return output
-=======
+
+
 class ModelingLayer(object):
     """Module for modeling layer.
 
@@ -387,7 +387,6 @@
             out = tf.nn.dropout(out, self.keep_prob)
 
             return out
->>>>>>> f2c92ba8
 
 
 def masked_softmax(logits, mask, dim):
